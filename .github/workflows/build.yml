--- conflicted
+++ resolved
@@ -68,13 +68,8 @@
         run: dotnet publish DepotDownloader/DepotDownloader.csproj --configuration Release -p:PublishSingleFile=true -p:DebugType=embedded --self-contained --runtime osx-x64 --output selfcontained-osx-x64
 
       - name: Publish macOS-arm64
-<<<<<<< HEAD
-        if: matrix.configuration == 'Release' && matrix.runs-on == 'macos-14'
-        run: dotnet publish --configuration Release -p:PublishSingleFile=true -p:DebugType=embedded --self-contained --runtime osx-arm64 --output selfcontained-osx-arm64
-=======
         if: matrix.configuration == 'Release' && matrix.runs-on == 'macos-latest'
         run: dotnet publish DepotDownloader/DepotDownloader.csproj --configuration Release -p:PublishSingleFile=true -p:DebugType=embedded --self-contained --runtime osx-arm64 --output selfcontained-osx-arm64
->>>>>>> e81efa7a
 
       - name: Upload Windows-x64
         uses: actions/upload-artifact@v3
