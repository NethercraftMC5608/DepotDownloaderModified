// This file is subject to the terms and conditions defined
// in file 'LICENSE', which is part of this source code package.

using System;
using System.Collections.Generic;
using System.ComponentModel;
using System.IO;
using System.Linq;
using System.Reflection;
using System.Runtime.InteropServices;
using System.Text.RegularExpressions;
using System.Threading.Tasks;
using SteamKit2;

namespace DepotDownloader
{
    class Program
    {
        static async Task<int> Main(string[] args)
        {
            if (args.Length == 0)
            {
                PrintVersion();
                PrintUsage();

                if (OperatingSystem.IsWindowsVersionAtLeast(5, 0))
                {
                    PlatformUtilities.VerifyConsoleLaunch();
                }

                return 0;
            }

            Ansi.Init();

            DebugLog.Enabled = false;

            AccountSettingsStore.LoadFromFile("account.config");

            #region Common Options

            // Not using HasParameter because it is case insensitive
            if (args.Length == 1 && (args[0] == "-V" || args[0] == "--version"))
            {
                PrintVersion(true);
                return 0;
            }

            if (HasParameter(args, "-debug"))
            {
                PrintVersion(true);

                DebugLog.Enabled = true;
                DebugLog.AddListener((category, message) =>
                {
                    Console.WriteLine("[{0}] {1}", category, message);
                });

                var httpEventListener = new HttpDiagnosticEventListener();
            }

            var username = GetParameter<string>(args, "-username") ?? GetParameter<string>(args, "-user");
            var password = GetParameter<string>(args, "-password") ?? GetParameter<string>(args, "-pass");
            ContentDownloader.Config.RememberPassword = HasParameter(args, "-remember-password");
            ContentDownloader.Config.UseQrCode = HasParameter(args, "-qr");

            ContentDownloader.Config.DownloadManifestOnly = HasParameter(args, "-manifest-only");

            var cellId = GetParameter(args, "-cellid", -1);
            if (cellId == -1)
            {
                cellId = 0;
            }

            ContentDownloader.Config.CellID = cellId;

            var fileList = GetParameter<string>(args, "-filelist");

            if (fileList != null)
            {
                const string RegexPrefix = "regex:";

                try
                {
                    ContentDownloader.Config.UsingFileList = true;
                    ContentDownloader.Config.FilesToDownload = new HashSet<string>(StringComparer.OrdinalIgnoreCase);
                    ContentDownloader.Config.FilesToDownloadRegex = [];

                    var files = await File.ReadAllLinesAsync(fileList);

                    foreach (var fileEntry in files)
                    {
                        if (string.IsNullOrWhiteSpace(fileEntry))
                        {
                            continue;
                        }

                        if (fileEntry.StartsWith(RegexPrefix))
                        {
                            var rgx = new Regex(fileEntry[RegexPrefix.Length..], RegexOptions.Compiled | RegexOptions.IgnoreCase);
                            ContentDownloader.Config.FilesToDownloadRegex.Add(rgx);
                        }
                        else
                        {
                            ContentDownloader.Config.FilesToDownload.Add(fileEntry.Replace('\\', '/'));
                        }
                    }

                    Console.WriteLine("Using filelist: '{0}'.", fileList);
                }
                catch (Exception ex)
                {
                    Console.WriteLine("Warning: Unable to load filelist: {0}", ex);
                }
            }

            ContentDownloader.Config.InstallDirectory = GetParameter<string>(args, "-dir");

            ContentDownloader.Config.VerifyAll = HasParameter(args, "-verify-all") || HasParameter(args, "-verify_all") || HasParameter(args, "-validate");
            ContentDownloader.Config.MaxServers = GetParameter(args, "-max-servers", 20);
            ContentDownloader.Config.MaxDownloads = GetParameter(args, "-max-downloads", 8);
            ContentDownloader.Config.MaxServers = Math.Max(ContentDownloader.Config.MaxServers, ContentDownloader.Config.MaxDownloads);
            ContentDownloader.Config.LoginID = HasParameter(args, "-loginid") ? GetParameter<uint>(args, "-loginid") : null;

            #endregion

            var appId = GetParameter(args, "-app", ContentDownloader.INVALID_APP_ID);
            if (appId == ContentDownloader.INVALID_APP_ID)
            {
                Console.WriteLine("Error: -app not specified!");
                return 1;
            }

            var pubFile = GetParameter(args, "-pubfile", ContentDownloader.INVALID_MANIFEST_ID);
            var ugcId = GetParameter(args, "-ugc", ContentDownloader.INVALID_MANIFEST_ID);
            if (pubFile != ContentDownloader.INVALID_MANIFEST_ID)
            {
                #region Pubfile Downloading

                if (InitializeSteam(username, password))
                {
                    try
                    {
                        await ContentDownloader.DownloadPubfileAsync(appId, pubFile).ConfigureAwait(false);
                    }
                    catch (Exception ex) when (
                        ex is ContentDownloaderException
                        || ex is OperationCanceledException)
                    {
                        Console.WriteLine(ex.Message);
                        return 1;
                    }
                    catch (Exception e)
                    {
                        Console.WriteLine("Download failed to due to an unhandled exception: {0}", e.Message);
                        throw;
                    }
                    finally
                    {
                        ContentDownloader.ShutdownSteam3();
                    }
                }
                else
                {
                    Console.WriteLine("Error: InitializeSteam failed");
                    return 1;
                }

                #endregion
            }
            else if (ugcId != ContentDownloader.INVALID_MANIFEST_ID)
            {
                #region UGC Downloading

                if (InitializeSteam(username, password))
                {
                    try
                    {
                        await ContentDownloader.DownloadUGCAsync(appId, ugcId).ConfigureAwait(false);
                    }
                    catch (Exception ex) when (
                        ex is ContentDownloaderException
                        || ex is OperationCanceledException)
                    {
                        Console.WriteLine(ex.Message);
                        return 1;
                    }
                    catch (Exception e)
                    {
                        Console.WriteLine("Download failed to due to an unhandled exception: {0}", e.Message);
                        throw;
                    }
                    finally
                    {
                        ContentDownloader.ShutdownSteam3();
                    }
                }
                else
                {
                    Console.WriteLine("Error: InitializeSteam failed");
                    return 1;
                }

                #endregion
            }
            else
            {
                #region App downloading

                var branch = GetParameter<string>(args, "-branch") ?? GetParameter<string>(args, "-beta") ?? ContentDownloader.DEFAULT_BRANCH;
                ContentDownloader.Config.BetaPassword = GetParameter<string>(args, "-betapassword");

                ContentDownloader.Config.DownloadAllPlatforms = HasParameter(args, "-all-platforms");

                var os = GetParameter<string>(args, "-os");

                if (ContentDownloader.Config.DownloadAllPlatforms && !string.IsNullOrEmpty(os))
                {
                    Console.WriteLine("Error: Cannot specify -os when -all-platforms is specified.");
                    return 1;
                }

                ContentDownloader.Config.DownloadAllArchs = HasParameter(args, "-all-archs");

                var arch = GetParameter<string>(args, "-osarch");

                if (ContentDownloader.Config.DownloadAllArchs && !string.IsNullOrEmpty(arch))
                {
                    Console.WriteLine("Error: Cannot specify -osarch when -all-archs is specified.");
                    return 1;
                }

                ContentDownloader.Config.DownloadAllLanguages = HasParameter(args, "-all-languages");
                var language = GetParameter<string>(args, "-language");

                if (ContentDownloader.Config.DownloadAllLanguages && !string.IsNullOrEmpty(language))
                {
                    Console.WriteLine("Error: Cannot specify -language when -all-languages is specified.");
                    return 1;
                }

                var lv = HasParameter(args, "-lowviolence");

                var depotManifestIds = new List<(uint, ulong)>();
                var isUGC = false;

                var depotIdList = GetParameterList<uint>(args, "-depot");
                var manifestIdList = GetParameterList<ulong>(args, "-manifest");
                if (manifestIdList.Count > 0)
                {
                    if (depotIdList.Count != manifestIdList.Count)
                    {
                        Console.WriteLine("Error: -manifest requires one id for every -depot specified");
                        return 1;
                    }

                    var zippedDepotManifest = depotIdList.Zip(manifestIdList, (depotId, manifestId) => (depotId, manifestId));
                    depotManifestIds.AddRange(zippedDepotManifest);
                }
                else
                {
                    depotManifestIds.AddRange(depotIdList.Select(depotId => (depotId, ContentDownloader.INVALID_MANIFEST_ID)));
                }

                if (InitializeSteam(username, password))
                {
                    try
                    {
                        await ContentDownloader.DownloadAppAsync(appId, depotManifestIds, branch, os, arch, language, lv, isUGC).ConfigureAwait(false);
                    }
                    catch (Exception ex) when (
                        ex is ContentDownloaderException
                        || ex is OperationCanceledException)
                    {
                        Console.WriteLine(ex.Message);
                        return 1;
                    }
                    catch (Exception e)
                    {
                        Console.WriteLine("Download failed to due to an unhandled exception: {0}", e.Message);
                        throw;
                    }
                    finally
                    {
                        ContentDownloader.ShutdownSteam3();
                    }
                }
                else
                {
                    Console.WriteLine("Error: InitializeSteam failed");
                    return 1;
                }

                #endregion
            }

            return 0;
        }

        static bool InitializeSteam(string username, string password)
        {
            if (!ContentDownloader.Config.UseQrCode)
            {
                if (username != null && password == null && (!ContentDownloader.Config.RememberPassword || !AccountSettingsStore.Instance.LoginTokens.ContainsKey(username)))
                {
                    do
                    {
                        Console.Write("Enter account password for \"{0}\": ", username);
                        if (Console.IsInputRedirected)
                        {
                            password = Console.ReadLine();
                        }
                        else
                        {
                            // Avoid console echoing of password
                            password = Util.ReadPassword();
                        }

                        Console.WriteLine();
                    } while (string.Empty == password);
                }
                else if (username == null)
                {
                    Console.WriteLine("No username given. Using anonymous account with dedicated server subscription.");
                }
            }

            return ContentDownloader.InitializeSteam3(username, password);
        }

        static int IndexOfParam(string[] args, string param)
        {
            for (var x = 0; x < args.Length; ++x)
            {
                if (args[x].Equals(param, StringComparison.OrdinalIgnoreCase))
                    return x;
            }

            return -1;
        }

        static bool HasParameter(string[] args, string param)
        {
            return IndexOfParam(args, param) > -1;
        }

        static T GetParameter<T>(string[] args, string param, T defaultValue = default)
        {
            var index = IndexOfParam(args, param);

            if (index == -1 || index == (args.Length - 1))
                return defaultValue;

            var strParam = args[index + 1];

            var converter = TypeDescriptor.GetConverter(typeof(T));
            if (converter != null)
            {
                return (T)converter.ConvertFromString(strParam);
            }

            return default;
        }

        static List<T> GetParameterList<T>(string[] args, string param)
        {
            var list = new List<T>();
            var index = IndexOfParam(args, param);

            if (index == -1 || index == (args.Length - 1))
                return list;

            index++;

            while (index < args.Length)
            {
                var strParam = args[index];

                if (strParam[0] == '-') break;

                var converter = TypeDescriptor.GetConverter(typeof(T));
                if (converter != null)
                {
                    list.Add((T)converter.ConvertFromString(strParam));
                }

                index++;
            }

            return list;
        }

        static void PrintUsage()
        {
            // Do not use tabs to align parameters here because tab size may differ
            Console.WriteLine();
            Console.WriteLine("Usage: downloading one or all depots for an app:");
            Console.WriteLine("       depotdownloader -app <id> [-depot <id> [-manifest <id>]]");
            Console.WriteLine("                       [-username <username> [-password <password>]] [other options]");
            Console.WriteLine();
            Console.WriteLine("Usage: downloading a workshop item using pubfile id");
            Console.WriteLine("       depotdownloader -app <id> -pubfile <id> [-username <username> [-password <password>]]");
            Console.WriteLine("Usage: downloading a workshop item using ugc id");
            Console.WriteLine("       depotdownloader -app <id> -ugc <id> [-username <username> [-password <password>]]");
            Console.WriteLine();
            Console.WriteLine("Parameters:");
<<<<<<< HEAD
            Console.WriteLine("\t-app <#>\t\t\t\t- the AppID to download.");
            Console.WriteLine("\t-depot <#>\t\t\t\t- the DepotID to download.");
            Console.WriteLine("\t-manifest <id>\t\t\t- manifest id of content to download (requires -depot, default: current for branch).");
            Console.WriteLine($"\t-beta <branchname>\t\t\t- download from specified branch if available (default: {ContentDownloader.DEFAULT_BRANCH}).");
            Console.WriteLine("\t-betapassword <pass>\t\t- branch password if applicable.");
            Console.WriteLine("\t-all-archs\t\t\t- download all architecture-specific depots when -app is used.");
            Console.WriteLine("\t-all-platforms\t\t\t- downloads all platform-specific depots when -app is used.");
            Console.WriteLine("\t-os <os>\t\t\t\t- the operating system for which to download the game (windows, macos or linux, default: OS the program is currently running on)");
            Console.WriteLine("\t-osarch <arch>\t\t\t\t- the architecture for which to download the game (32 or 64, default: the host's architecture)");
            Console.WriteLine("\t-all-languages\t\t\t\t- download all language-specific depots when -app is used.");
            Console.WriteLine("\t-language <lang>\t\t\t\t- the language for which to download the game (default: english)");
            Console.WriteLine("\t-lowviolence\t\t\t\t- download low violence depots when -app is used.");
=======
            Console.WriteLine("  -app <#>                 - the AppID to download.");
            Console.WriteLine("  -depot <#>               - the DepotID to download.");
            Console.WriteLine("  -manifest <id>           - manifest id of content to download (requires -depot, default: current for branch).");
            Console.WriteLine($"  -beta <branchname>       - download from specified branch if available (default: {ContentDownloader.DEFAULT_BRANCH}).");
            Console.WriteLine("  -betapassword <pass>     - branch password if applicable.");
            Console.WriteLine("  -all-platforms           - downloads all platform-specific depots when -app is used.");
            Console.WriteLine("  -os <os>                 - the operating system for which to download the game (windows, macos or linux, default: OS the program is currently running on)");
            Console.WriteLine("  -osarch <arch>           - the architecture for which to download the game (32 or 64, default: the host's architecture)");
            Console.WriteLine("  -all-languages           - download all language-specific depots when -app is used.");
            Console.WriteLine("  -language <lang>         - the language for which to download the game (default: english)");
            Console.WriteLine("  -lowviolence             - download low violence depots when -app is used.");
>>>>>>> 907b3360
            Console.WriteLine();
            Console.WriteLine("  -ugc <#>                 - the UGC ID to download.");
            Console.WriteLine("  -pubfile <#>             - the PublishedFileId to download. (Will automatically resolve to UGC id)");
            Console.WriteLine();
            Console.WriteLine("  -username <user>         - the username of the account to login to for restricted content.");
            Console.WriteLine("  -password <pass>         - the password of the account to login to for restricted content.");
            Console.WriteLine("  -remember-password       - if set, remember the password for subsequent logins of this user. (Use -username <username> -remember-password as login credentials)");
            Console.WriteLine();
            Console.WriteLine("  -dir <installdir>        - the directory in which to place downloaded files.");
            Console.WriteLine("  -filelist <file.txt>     - a list of files to download (from the manifest). Prefix file path with 'regex:' if you want to match with regex.");
            Console.WriteLine("  -validate                - Include checksum verification of files already downloaded");
            Console.WriteLine();
            Console.WriteLine("  -manifest-only           - downloads a human readable manifest for any depots that would be downloaded.");
            Console.WriteLine("  -cellid <#>              - the overridden CellID of the content server to download from.");
            Console.WriteLine("  -max-servers <#>         - maximum number of content servers to use. (default: 20).");
            Console.WriteLine("  -max-downloads <#>       - maximum number of chunks to download concurrently. (default: 8).");
            Console.WriteLine("  -loginid <#>             - a unique 32-bit integer Steam LogonID in decimal, required if running multiple instances of DepotDownloader concurrently.");
        }

        static void PrintVersion(bool printExtra = false)
        {
            var version = typeof(Program).Assembly.GetCustomAttribute<AssemblyInformationalVersionAttribute>().InformationalVersion;
            Console.WriteLine($"DepotDownloader v{version}");

            if (!printExtra)
            {
                return;
            }

            Console.WriteLine($"Runtime: {RuntimeInformation.FrameworkDescription} on {RuntimeInformation.OSDescription}");
        }
    }
}<|MERGE_RESOLUTION|>--- conflicted
+++ resolved
@@ -404,32 +404,18 @@
             Console.WriteLine("       depotdownloader -app <id> -ugc <id> [-username <username> [-password <password>]]");
             Console.WriteLine();
             Console.WriteLine("Parameters:");
-<<<<<<< HEAD
-            Console.WriteLine("\t-app <#>\t\t\t\t- the AppID to download.");
-            Console.WriteLine("\t-depot <#>\t\t\t\t- the DepotID to download.");
-            Console.WriteLine("\t-manifest <id>\t\t\t- manifest id of content to download (requires -depot, default: current for branch).");
-            Console.WriteLine($"\t-beta <branchname>\t\t\t- download from specified branch if available (default: {ContentDownloader.DEFAULT_BRANCH}).");
-            Console.WriteLine("\t-betapassword <pass>\t\t- branch password if applicable.");
-            Console.WriteLine("\t-all-archs\t\t\t- download all architecture-specific depots when -app is used.");
-            Console.WriteLine("\t-all-platforms\t\t\t- downloads all platform-specific depots when -app is used.");
-            Console.WriteLine("\t-os <os>\t\t\t\t- the operating system for which to download the game (windows, macos or linux, default: OS the program is currently running on)");
-            Console.WriteLine("\t-osarch <arch>\t\t\t\t- the architecture for which to download the game (32 or 64, default: the host's architecture)");
-            Console.WriteLine("\t-all-languages\t\t\t\t- download all language-specific depots when -app is used.");
-            Console.WriteLine("\t-language <lang>\t\t\t\t- the language for which to download the game (default: english)");
-            Console.WriteLine("\t-lowviolence\t\t\t\t- download low violence depots when -app is used.");
-=======
             Console.WriteLine("  -app <#>                 - the AppID to download.");
             Console.WriteLine("  -depot <#>               - the DepotID to download.");
             Console.WriteLine("  -manifest <id>           - manifest id of content to download (requires -depot, default: current for branch).");
             Console.WriteLine($"  -beta <branchname>       - download from specified branch if available (default: {ContentDownloader.DEFAULT_BRANCH}).");
             Console.WriteLine("  -betapassword <pass>     - branch password if applicable.");
             Console.WriteLine("  -all-platforms           - downloads all platform-specific depots when -app is used.");
+            Console.WriteLine("  -all-archs               - download all architecture-specific depots when -app is used.");
             Console.WriteLine("  -os <os>                 - the operating system for which to download the game (windows, macos or linux, default: OS the program is currently running on)");
             Console.WriteLine("  -osarch <arch>           - the architecture for which to download the game (32 or 64, default: the host's architecture)");
             Console.WriteLine("  -all-languages           - download all language-specific depots when -app is used.");
             Console.WriteLine("  -language <lang>         - the language for which to download the game (default: english)");
             Console.WriteLine("  -lowviolence             - download low violence depots when -app is used.");
->>>>>>> 907b3360
             Console.WriteLine();
             Console.WriteLine("  -ugc <#>                 - the UGC ID to download.");
             Console.WriteLine("  -pubfile <#>             - the PublishedFileId to download. (Will automatically resolve to UGC id)");
